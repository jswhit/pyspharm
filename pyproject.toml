[build-system]
requires = ["meson-python", "numpy"]
build-backend = "mesonpy"

[project]
name = "pyspharm"
version = "1.0.9"
description = "Python Spherical Harmonic Transform Module"
authors = [
    { name = "Jeff Whitaker", email = "jeffrey.s.whitaker@noaa.gov" }
]
readme = "README.md"
license = { file = "LICENSE.spherepack" }
classifiers = [
    "Intended Audience :: Developers",
    "Intended Audience :: Science/Research",
    "License :: OSI Approved :: BSD License",
    "Programming Language :: Fortran",
    "Programming Language :: Python",
    "Programming Language :: Python :: 3 :: Only",
    "Programming Language :: Python :: 3.9",
    "Programming Language :: Python :: Implementation :: CPython",
    "Topic :: Software Development :: Libraries",
    "Topic :: Scientific/Engineering :: Atmospheric Science"
]
dependencies = [ "numpy" ]
keywords = ["spherical harmonic transform"]
requires-python = ">=3.8"

[project.urls]
Homepage = "http://github.com/jswhit/pyspharm"
Repository = "https://github.com/jswhit/pyspharm"

[project.optional-dependencies]
<<<<<<< HEAD
examples = ["basemap", "matplotlib"]
benchmarks = ["asv", "virtualenv", "pip"]
=======
tests = ["pytest", "hypothesis[numpy]"]
examples = ["basemap", "matplotlib"]
>>>>>>> 31724796

[tool.setuptools]
packages = [ "spharm" ]
package-dir = { spharm = "Lib" }<|MERGE_RESOLUTION|>--- conflicted
+++ resolved
@@ -32,13 +32,9 @@
 Repository = "https://github.com/jswhit/pyspharm"
 
 [project.optional-dependencies]
-<<<<<<< HEAD
 examples = ["basemap", "matplotlib"]
 benchmarks = ["asv", "virtualenv", "pip"]
-=======
 tests = ["pytest", "hypothesis[numpy]"]
-examples = ["basemap", "matplotlib"]
->>>>>>> 31724796
 
 [tool.setuptools]
 packages = [ "spharm" ]
